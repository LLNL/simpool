--- conflicted
+++ resolved
@@ -1,8 +1,4 @@
-<<<<<<< HEAD
-#config.mk can overwrite these defaults
-=======
 # config.mk can overwrite these defaults
->>>>>>> e01b05f5
 -include config.mk
 
 CXX ?= clang++
